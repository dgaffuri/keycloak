--- conflicted
+++ resolved
@@ -324,13 +324,8 @@
 
     @Override
     public void updateAllowedIdentityProviders(List<ClientIdentityProviderMappingModel> identityProviders) {
-<<<<<<< HEAD
-        List<ClientIdentityProviderMappingEntity> stored = getMongoEntityAsClient().getIdentityProviders();
-        stored.clear();
-=======
         List<ClientIdentityProviderMappingEntity> stored = new ArrayList<ClientIdentityProviderMappingEntity>();
 
->>>>>>> d1fbe1fd
         for (ClientIdentityProviderMappingModel model : identityProviders) {
             ClientIdentityProviderMappingEntity entity = new ClientIdentityProviderMappingEntity();
 
@@ -338,6 +333,8 @@
             entity.setRetrieveToken(model.isRetrieveToken());
             stored.add(entity);
         }
+
+        getMongoEntityAsClient().setIdentityProviders(stored);
         updateMongoEntity();
     }
 
