<div id="wrapper" class="container">
    <div class="row">
        <div class="bs-sidebar col-md-3 clearfix" data-ng-include data-src="'partials/realm-menu.html'"></div>
        <div id="content-area" class="col-md-9" role="main">
            <div class="top-nav" data-ng-hide="createRealm">
                <ul class="rcue-tabs">
                    <li><a href="#/realms/{{realm.id}}">General</a></li>
<<<<<<< HEAD
                    <li data-ng-show="realm.social"><a href="#/realms/{{realm.id}}/social-settings">Social</a></li>
=======
                    <li data-ng-show="realm.social"><a href="#">Social</a></li>
>>>>>>> d1660f30
                    <li><a href="#/realms/{{realm.id}}/roles">Roles</a></li>
                    <li class="active"><a href="#/realms/{{realm.id}}/required-credentials">Credentials</a></li>
                    <li><a href="#/realms/{{realm.id}}/token-settings">Token</a></li>
                </ul>
            </div>
            <div id="content">
                <ol class="breadcrumb">
                    <li><a href="#/realms/{{realm.id}}">{{realm.realm}}</a></li>
                    <li><a href="#/realms/{{realm.id}}">Settings</a></li>
                    <li class="active">Required Credentials</li>
                </ol>
                <h2><span>{{realm.realm}}</span> Credentials</h2>
                <form name="realmForm" novalidate>
<<<<<<< HEAD
                    <fieldset>
                        <legend uncollapsed><span class="text">Required Credentials</span></legend>
                        <div class="form-group clearfix block">
                            <label class="control-label">Required User Credentials</label>
=======
                    <fieldset class="border-top">
                        <div class="form-group clearfix">
                            <label for="user" class="control-label">Required User Credentials</label>
>>>>>>> d1660f30

                            <div class="controls">
                                <input id="user" type="text" ui-select2="userCredentialOptions" ng-model="realm.requiredCredentials" class="form-control tokenfield" placeholder="Type a role and enter">
                            </div>
                        </div>
<<<<<<< HEAD
                        <div class="form-group clearfix block">
                            <label class="control-label">Required Application Credentials</label>
=======
                        <div class="form-group clearfix">
                            <label for="application" class="control-label">Required Application Credentials</label>
>>>>>>> d1660f30

                            <div class="controls">
                                <input id="application" type="text" ui-select2="userCredentialOptions" ng-model="realm.requiredApplicationCredentials" class="form-control tokenfield" placeholder="Type a role and enter">
                            </div>
                        </div>
<<<<<<< HEAD
                        <div class="form-group clearfix block">
                            <label class="control-label">Required OAuth Credentials</label>
=======
                        <div class="form-group clearfix">
                            <label for="oauth" class="control-label">Required OAuth Credentials</label>
>>>>>>> d1660f30

                            <div class="controls">
                                <input id="oauth" type="text" ui-select2="userCredentialOptions" ng-model="realm.requiredOAuthClientCredentials" class="form-control tokenfield" placeholder="Type a role and enter">
                            </div>
                        </div>
                    </fieldset>
                   <div class="form-actions">
                        <button type="submit" data-ng-click="save()" class="primary" data-ng-show="changed">Save
                        </button>
                        <button type="submit" data-ng-click="reset()" data-ng-show="changed">Clear changes
                        </button>
                    </div>

                </form>
            </div>
        </div>
        <div id="container-right-bg"></div>
    </div>
</div><|MERGE_RESOLUTION|>--- conflicted
+++ resolved
@@ -5,11 +5,7 @@
             <div class="top-nav" data-ng-hide="createRealm">
                 <ul class="rcue-tabs">
                     <li><a href="#/realms/{{realm.id}}">General</a></li>
-<<<<<<< HEAD
                     <li data-ng-show="realm.social"><a href="#/realms/{{realm.id}}/social-settings">Social</a></li>
-=======
-                    <li data-ng-show="realm.social"><a href="#">Social</a></li>
->>>>>>> d1660f30
                     <li><a href="#/realms/{{realm.id}}/roles">Roles</a></li>
                     <li class="active"><a href="#/realms/{{realm.id}}/required-credentials">Credentials</a></li>
                     <li><a href="#/realms/{{realm.id}}/token-settings">Token</a></li>
@@ -23,40 +19,23 @@
                 </ol>
                 <h2><span>{{realm.realm}}</span> Credentials</h2>
                 <form name="realmForm" novalidate>
-<<<<<<< HEAD
-                    <fieldset>
-                        <legend uncollapsed><span class="text">Required Credentials</span></legend>
-                        <div class="form-group clearfix block">
-                            <label class="control-label">Required User Credentials</label>
-=======
                     <fieldset class="border-top">
                         <div class="form-group clearfix">
                             <label for="user" class="control-label">Required User Credentials</label>
->>>>>>> d1660f30
 
                             <div class="controls">
                                 <input id="user" type="text" ui-select2="userCredentialOptions" ng-model="realm.requiredCredentials" class="form-control tokenfield" placeholder="Type a role and enter">
                             </div>
                         </div>
-<<<<<<< HEAD
-                        <div class="form-group clearfix block">
-                            <label class="control-label">Required Application Credentials</label>
-=======
                         <div class="form-group clearfix">
                             <label for="application" class="control-label">Required Application Credentials</label>
->>>>>>> d1660f30
 
                             <div class="controls">
                                 <input id="application" type="text" ui-select2="userCredentialOptions" ng-model="realm.requiredApplicationCredentials" class="form-control tokenfield" placeholder="Type a role and enter">
                             </div>
                         </div>
-<<<<<<< HEAD
-                        <div class="form-group clearfix block">
-                            <label class="control-label">Required OAuth Credentials</label>
-=======
                         <div class="form-group clearfix">
                             <label for="oauth" class="control-label">Required OAuth Credentials</label>
->>>>>>> d1660f30
 
                             <div class="controls">
                                 <input id="oauth" type="text" ui-select2="userCredentialOptions" ng-model="realm.requiredOAuthClientCredentials" class="form-control tokenfield" placeholder="Type a role and enter">
