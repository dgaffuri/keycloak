--- conflicted
+++ resolved
@@ -65,15 +65,7 @@
 
 
     public void addComponentId(String componentId) {
-<<<<<<< HEAD
-        if (componentIds == null) {
-            componentIds = new LinkedList<>();
-        }
-        if (componentId == null) return;
-        componentIds.add(componentId);
-=======
         entities.add(COMPONENT_IDS, componentId);
->>>>>>> 2b1613d3
     }
 
 
@@ -103,7 +95,6 @@
 
 
     public void executeCleanup() {
-        if (adminClient == null) throw new RuntimeException("ADMIN CLIENT NULL");
         RealmResource realm = adminClient.realm(realmName);
 
         List<String> userIds = entities.get(USER_IDS);
